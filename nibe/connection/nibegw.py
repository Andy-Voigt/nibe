import asyncio
import logging
import socket
import struct
from asyncio import CancelledError, InvalidStateError
from binascii import hexlify
from contextlib import suppress
from functools import reduce
from io import BytesIO
from ipaddress import ip_address
from operator import xor
from typing import Container, Union

from construct import (
    Array,
    Bytes,
    Checksum,
    ChecksumError,
    Const,
    Enum,
    EnumIntegerString,
    FixedSized,
    Flag,
    GreedyString,
    Int8ub,
    Int8sb,
    Int16ub,
    Int16ul,
    Int16sl,
    RawCopy,
    Struct,
    Subconstruct,
    Switch,
    this,
    BitStruct,
    GreedyBytes,
    Bitwise,
    Adapter,
    Pointer,
    IfThenElse,
    Select,
    Union as UnionConstruct,
    Prefixed,
)

from nibe.coil import Coil
from nibe.connection import DEFAULT_TIMEOUT, READ_PRODUCT_INFO_TIMEOUT, Connection
from nibe.event_server import EventServer
from nibe.exceptions import (
    CoilNotFoundException,
    CoilReadException,
    CoilReadTimeoutException,
    CoilWriteException,
    CoilWriteTimeoutException,
    NibeException,
    ProductInfoReadTimeoutException,
    DecodeException,
)
from nibe.heatpump import HeatPump, ProductInfo

logger = logging.getLogger("nibe").getChild(__name__)


class ConnectionStatus(Enum):
    UNKNOWN = None
    INITIALIZING = "initializing"
    LISTENING = "listening"
    CONNECTED = "connected"
    DISCONNECTED = "disconnected"


class NibeGW(asyncio.DatagramProtocol, Connection, EventServer):
    CONNECTION_STATUS_EVENT = "connection_status"

    def __init__(
        self,
        heatpump: HeatPump,
        remote_ip: str,
        remote_read_port: int = 9999,
        remote_write_port: int = 10000,
        listening_ip: str = "0.0.0.0",
        listening_port: int = 9999,
    ) -> None:
        super().__init__()

        self._heatpump = heatpump
        self._listening_ip = listening_ip
        self._listening_port = listening_port

        self._remote_ip = remote_ip
        self._remote_read_port = remote_read_port
        self._remote_write_port = remote_write_port

        self._transport = None
        self._status = ConnectionStatus.UNKNOWN

        self._send_lock = asyncio.Lock()
        self._futures = {}

    async def start(self):
        logger.info(f"Starting UDP server on port {self._listening_port}")

        self._set_status(ConnectionStatus.INITIALIZING)

        family, type, proto, _, sockaddr = socket.getaddrinfo(
            self._listening_ip,
            self._listening_port,
            type=socket.SOCK_DGRAM,
            proto=socket.IPPROTO_UDP,
            family=socket.AddressFamily.AF_INET,
        )[0]
        sock = socket.socket(family, type, proto)
        sock.setsockopt(socket.SOL_SOCKET, socket.SO_REUSEPORT, 1)
        if ip_address(sockaddr[0]).is_multicast:
            group_bin = socket.inet_pton(family, sockaddr[0])
            if family == socket.AF_INET:  # IPv4
                sock.bind(("", sockaddr[1]))
                mreq = group_bin + struct.pack("=I", socket.INADDR_ANY)
                sock.setsockopt(socket.IPPROTO_IP, socket.IP_ADD_MEMBERSHIP, mreq)
            else:
                sock.bind(("", sockaddr[1]))
                mreq = group_bin + struct.pack("@I", 0)
                sock.setsockopt(socket.IPPROTO_IPV6, socket.IPV6_JOIN_GROUP, mreq)
        elif self._listening_ip:
            sock.bind(sockaddr)
        else:
            sock.bind(("", sockaddr[1]))

        await asyncio.get_event_loop().create_datagram_endpoint(lambda: self, sock=sock)

    def connection_made(self, transport):
        self._set_status(ConnectionStatus.LISTENING)
        self._transport = transport

    def datagram_received(self, data, addr):
        logger.debug(f"Received {hexlify(data)} from {addr}")
        self._set_status(ConnectionStatus.CONNECTED)
        try:
            msg = Response.parse(data)
            logger.debug(msg.fields.value)
            cmd = msg.fields.value.cmd
            if cmd == "MODBUS_DATA_MSG":
                for row in msg.fields.value.data:
                    try:
                        self._on_raw_coil_value(row.coil_address, row.value)
                    except NibeException as e:
                        logger.error(str(e))
            elif cmd == "MODBUS_READ_RESP":
                row = msg.fields.value.data
                try:
                    self._on_raw_coil_value(row.coil_address, row.value)
                    with suppress(InvalidStateError, CancelledError, KeyError):
                        self._futures["read"].set_result(None)
                except NibeException as e:
                    with suppress(InvalidStateError, CancelledError, KeyError):
                        self._futures["read"].set_exception(
                            CoilReadException(str(e), e)
                        )
                    raise
            elif cmd == "MODBUS_WRITE_RESP":
                with suppress(InvalidStateError, CancelledError, KeyError):
                    self._futures["write"].set_result(msg.fields.value.data.result)
            elif cmd == "PRODUCT_INFO_MSG":
                with suppress(InvalidStateError, CancelledError, KeyError):
                    self._futures["product_info"].set_result(msg.fields.value.data)
<<<<<<< HEAD
            elif cmd == "RMU_DATA_MSG":
                self._on_rmu_data(msg.fields.value)
            elif cmd == "ACCESSORY_VERSION_REQ":
                pass
            else:
=======
            elif not isinstance(cmd, EnumIntegerString):
>>>>>>> 688880c0
                logger.debug(f"Unknown command {cmd}")
        except ChecksumError:
            logger.warning(
                f"Ignoring packet from {addr} due to checksum error: {hexlify(data)}"
            )
        except NibeException as e:
            logger.error(f"Failed handling packet from {addr}: {e}")
        except Exception as e:
            logger.exception(
                f"Unexpected exception during parsing packet data '{hexlify(data)}' from {addr}",
                e,
            )

    async def read_product_info(
        self, timeout: float = READ_PRODUCT_INFO_TIMEOUT
    ) -> ProductInfo:
        self._futures["product_info"] = asyncio.get_event_loop().create_future()
        try:
            result = await asyncio.wait_for(self._futures["product_info"], timeout)
            return ProductInfo(result["model"], result["version"])
        except asyncio.TimeoutError:
            raise ProductInfoReadTimeoutException(
                f"Timeout waiting for product message"
            )
        finally:
            del self._futures["product_info"]

    async def read_coil(self, coil: Coil, timeout: float = DEFAULT_TIMEOUT) -> Coil:
        async with self._send_lock:
            data = Request.build(
                dict(
                    fields=dict(
                        value=dict(
                            cmd="MODBUS_READ_REQ", data=dict(coil_address=coil.address)
                        )
                    )
                )
            )

            self._futures["read"] = asyncio.get_event_loop().create_future()

            logger.debug(
                f"Sending {hexlify(data)} (read request) to {self._remote_ip}:{self._remote_write_port}"
            )
            self._transport.sendto(data, (self._remote_ip, self._remote_read_port))
            logger.debug(f"Waiting for read response for {coil.name}")

            try:
                await asyncio.wait_for(self._futures["read"], timeout)
            except asyncio.TimeoutError:
                raise CoilReadTimeoutException(
                    f"Timeout waiting for read response for {coil.name}"
                )
            finally:
                del self._futures["read"]

            return coil

    async def write_coil(self, coil: Coil, timeout: float = DEFAULT_TIMEOUT) -> Coil:
        assert coil.is_writable, f"{coil.name} is not writable"
        assert coil.value is not None, f"{coil.name} value must be set"
        async with self._send_lock:
            data = Request.build(
                dict(
                    fields=dict(
                        value=dict(
                            cmd="MODBUS_WRITE_REQ",
                            data=dict(coil_address=coil.address, value=coil.raw_value),
                        )
                    )
                )
            )

            self._futures["write"] = asyncio.get_event_loop().create_future()

            logger.debug(
                f"Sending {hexlify(data)} (write request) to {self._remote_ip}:{self._remote_write_port}"
            )
            self._transport.sendto(data, (self._remote_ip, self._remote_write_port))

            try:
                await asyncio.wait_for(self._futures["write"], timeout)

                result = self._futures["write"].result()

                if not result:
                    raise CoilWriteException(f"Heatpump denied writing {coil.name}")
                else:
                    logger.info(f"Write succeeded for {coil.name}")
            except asyncio.TimeoutError:
                raise CoilWriteTimeoutException(
                    f"Timeout waiting for write feedback for {coil.name}"
                )
            finally:
                del self._futures["write"]

            return coil

    def error_received(self, exc):
        logger.error(exc)

    @property
    def status(self) -> ConnectionStatus:
        return self._status

    def _set_status(self, status: ConnectionStatus):
        if status != self._status:
            self._status = status
            self.notify_event_listeners(self.CONNECTION_STATUS_EVENT, status=status)

    def _on_rmu_data(self, value: Container):
        data = value.data
        self._on_coil_value(40004, data.bt1_outdoor_temperature)
        self._on_coil_value(40013, data.bt7_hw_top)

        if data.flags.use_room_sensor_s1:
            self._on_coil_value(47398, data.setpoint_or_offset_s1)
        else:
            self._on_coil_value(47011, data.setpoint_or_offset_s1)

        if data.flags.use_room_sensor_s2:
            self._on_coil_value(47397, data.setpoint_or_offset_s2)
        else:
            self._on_coil_value(47010, data.setpoint_or_offset_s2)

        if data.flags.use_room_sensor_s3:
            self._on_coil_value(47396, data.setpoint_or_offset_s3)
        else:
            self._on_coil_value(47009, data.setpoint_or_offset_s3)

        if data.flags.use_room_sensor_s4:
            self._on_coil_value(47395, data.setpoint_or_offset_s4)
        else:
            self._on_coil_value(47008, data.setpoint_or_offset_s4)

        self._on_coil_value(48132, data.temporary_lux)
        self._on_coil_value(45001, data.alarm)
        self._on_coil_value(47137, data.operational_mode)
        self._on_coil_value(47387, 1 if data.flags.hw_production else 0)

        if coil_address := ADDRESS_TO_ROOM_TEMP_COIL.get(value.address):
            self._on_coil_value(coil_address, data.bt50_room_temp_sX)

    def _on_raw_coil_value(self, coil_address: int, raw_value: bytes):
        try:
            coil = self._heatpump.get_coil_by_address(coil_address)

            coil.raw_value = raw_value
            logger.info(f"{coil.name}: {coil.value}")
            self._heatpump.notify_coil_update(coil)
        except CoilNotFoundException:
            if coil_address == 65535:  # 0xffff
                return
                
            logger.warning(
                f"Ignoring coil {coil_address} value - coil definition not found"
            )
            return
        except DecodeException:
            logger.warning(
                f"Ignoring coil {coil_address} value - failed to decode raw value: {raw_value}"
            )
            return

    def _on_coil_value(self, coil_address: int, value: Union[float, int, str]):
        try:
            coil = self._heatpump.get_coil_by_address(coil_address)

            if coil.mappings and isinstance(value, int):
                value = coil.get_mapping_for(value)

            coil.value = value
            logger.info(f"{coil.name}: {coil.value}")
            self._heatpump.notify_coil_update(coil)

        except CoilNotFoundException:
            if coil_address == 65535:  # 0xffff
                return
                
            logger.warning(
                f"Ignoring coil {coil_address} value - coil definition not found"
            )
            return
        except DecodeException:
            logger.warning(
                f"Ignoring coil {coil_address} value - failed to decode value: {value}"
            )
            return

    async def stop(self):
        self._transport.close()
        self._transport = None
        await asyncio.sleep(0)
        self._set_status(ConnectionStatus.DISCONNECTED)


def xor8(data: bytes) -> int:
    chksum = reduce(xor, data)
    if chksum == 0x5C:
        chksum = 0xC5
    return chksum


class Dedupe5C(Subconstruct):
    def __init__(self, subcon):
        super().__init__(subcon)
        self.name = subcon.name

    def _parse(self, stream, context, path):
        unescaped = stream.getvalue().replace(b"\x5c\x5c", b"\x5c")
        context.length = len(unescaped)
        with BytesIO(unescaped) as stream2:
            obj = self.subcon._parsereport(stream2, context, path)
        return obj

    def _build(self, obj, stream, context, path):
        escaped = stream.getvalue().replace(b"\x5c", b"\x5c\x5c")
        context.length = len(escaped)
        with BytesIO(escaped) as stream2:
            buildret = self.subcon._build(obj, stream2, context, path)
        return obj


ProductInfoData = Struct(
    "_unknown" / Bytes(1), "version" / Int16ub, "model" / GreedyString("ASCII")
)


class FixedPoint(Adapter):
    def __init__(self, subcon, scale, offset, ndigits=1) -> None:
        super().__init__(subcon)
        self._offset = offset
        self._scale = scale
        self._ndigits = ndigits

    def _decode(self, obj, context, path):
        return round(obj * self._scale + self._offset, self._ndigits)

    def _encode(self, obj, context, path):
        return (obj - self._offset) / self._scale


RmuData = Struct(
    "flags"
    / Pointer(
        15,
        BitStruct(
            "unknown_8000" / Flag,
            "unknown_4000" / Flag,
            "unknown_2000" / Flag,
            "unknown_1000" / Flag,
            "unknown_0800" / Flag,
            "unknown_0400" / Flag,
            "unknown_0200" / Flag,
            "unknown_0100" / Flag,
            "use_room_sensor_s4" / Flag,
            "use_room_sensor_s3" / Flag,
            "use_room_sensor_s2" / Flag,
            "use_room_sensor_s1" / Flag,
            "unknown_0008" / Flag,
            "unknown_0004" / Flag,
            "unknown_0002" / Flag,
            "hw_production" / Flag,
        ),
    ),
    "bt1_outdoor_temperature" / FixedPoint(Int16sl, 0.1, -0.5),
    "bt7_hw_top" / FixedPoint(Int16sl, 0.1, -0.5),
    "setpoint_or_offset_s1"
    / IfThenElse(
        lambda this: this.flags.use_room_sensor_s1,
        FixedPoint(Int8ub, 0.1, 5.0),
        FixedPoint(Int8sb, 0.1, 0),
    ),
    "setpoint_or_offset_s2"
    / IfThenElse(
        lambda this: this.flags.use_room_sensor_s2,
        FixedPoint(Int8ub, 0.1, 5.0),
        FixedPoint(Int8sb, 0.1, 0),
    ),
    "setpoint_or_offset_s3"
    / IfThenElse(
        lambda this: this.flags.use_room_sensor_s3,
        FixedPoint(Int8ub, 0.1, 5.0),
        FixedPoint(Int8sb, 0.1, 0),
    ),
    "setpoint_or_offset_s4"
    / IfThenElse(
        lambda this: this.flags.use_room_sensor_s4,
        FixedPoint(Int8ub, 0.1, 5.0),
        FixedPoint(Int8sb, 0.1, 0),
    ),
    "bt50_room_temp_sX" / FixedPoint(Int16sl, 0.1, -0.5),
    "temporary_lux" / Int8ub,
    "hw_time_hour" / Int8ub,
    "hw_time_min" / Int8ub,
    "fan_mode" / Int8ub,
    "operational_mode" / Int8ub,
    "_flags" / Bytes(2),
    "clock_time_hour" / Int8ub,
    "clock_time_min" / Int8ub,
    "alarm" / Int8ub,
    "unknown4" / Bytes(1),
    "fan_time_hour" / Int8ub,
    "fan_time_min" / Int8ub,
    "unknown5" / GreedyBytes,
)

Data = Dedupe5C(
    Switch(
        this.cmd,
        {
            "MODBUS_READ_RESP": Struct("coil_address" / Int16ul, "value" / Bytes(4)),
            "MODBUS_DATA_MSG": Array(
                lambda this: this.length // 4,
                Struct("coil_address" / Int16ul, "value" / Bytes(2)),
            ),
            "MODBUS_WRITE_RESP": Struct("result" / Flag),
            "MODBUS_ADDRESS_MSG": Struct("address" / Int8ub),
            "PRODUCT_INFO_MSG": ProductInfoData,
            "RMU_DATA_MSG": RmuData,
        },
        default=Bytes(this.length),
    )
)


Command = Enum(
    Int8ub,
    RMU_WRITE_REQ=0x60,
    RMU_DATA_MSG=0x62,
    RMU_DATA_REQ=0x63,
    MODBUS_DATA_MSG=0x68,
    MODBUS_READ_REQ=0x69,
    MODBUS_READ_RESP=0x6A,
    MODBUS_WRITE_REQ=0x6B,
    MODBUS_WRITE_RESP=0x6C,
    MODBUS_ADDRESS_MSG=0x6E,
    PRODUCT_INFO_MSG=0x6D,
<<<<<<< HEAD
    ACCESSORY_VERSION_REQ=0xEE,
=======
    ECS_DATA_REQ=0x90,
    ECS_DATA_MSG_1=0x55,
    ECS_DATA_MSG_2=0xA0,
>>>>>>> 688880c0
)

Address = Enum(
    Int8ub,
    ECS_S2=0x02,
    # 0x13 = 19, ?
    SMS40=0x16,
    RMU40_S1=0x19,
    RMU40_S2=0x1A,
    RMU40_S3=0x1B,
    RMU40_S4=0x1C,
    MODBUS40=0x20,
)

ADDRESS_TO_ROOM_TEMP_COIL = {
    Address.RMU40_S1: 40033,
    Address.RMU40_S2: 40032,
    Address.RMU40_S3: 40031,
    Address.RMU40_S4: 40030,
}


# fmt: off
Response = Struct(
    "start_byte" / Const(0x5C, Int8ub),
    "empty_byte" / Const(0x00, Int8ub),
    "fields" / RawCopy(
        Struct(
            "address" / Address,
            "cmd" / Command,
            "length" / Int8ub,
            "data" / FixedSized(this.length, Data),
        )
    ),
    "checksum" / Checksum(Int8ub, xor8, this.fields.data),
).compile()


RequestData = Switch(
    this.cmd,
    {
        "ACCESSORY_VERSION_REQ": UnionConstruct(None,
            # Modbus and RMU seem to disagree on how to interpret this
            # data, at least from how it looks in the service info screen
            # on the pump.
            "modbus" / Struct(
                "version" / Int16ul,
                "unknown" / Int8ub,
            ),
            "rmu" / Struct(
                "unknown" / Int8ub,
                "version" / Int16ul,
            ),
        ),
        "RMU_WRITE_REQ": Struct(
            "index" / Int8ub,
            "value" / GreedyBytes
        ),
        "MODBUS_READ_REQ": Struct(
            "coil_address" / Int16ul,
        ),
        "MODBUS_WRITE_REQ": Struct(
            "coil_address" / Int16ul,
            "value" / Bytes(4),
        )
    },
    default=Bytes(this.length),
)

Request = Struct(
    "fields" / RawCopy(
        Struct(
            "start_byte" / Const(0xC0, Int8ub),
            "cmd" / Command,
            "data" / Prefixed(Int8ub, RequestData)
        )
    ),
    "checksum" / Checksum(Int8ub, xor8, this.fields.data),
).compile()
# fmt: on<|MERGE_RESOLUTION|>--- conflicted
+++ resolved
@@ -163,15 +163,7 @@
             elif cmd == "PRODUCT_INFO_MSG":
                 with suppress(InvalidStateError, CancelledError, KeyError):
                     self._futures["product_info"].set_result(msg.fields.value.data)
-<<<<<<< HEAD
-            elif cmd == "RMU_DATA_MSG":
-                self._on_rmu_data(msg.fields.value)
-            elif cmd == "ACCESSORY_VERSION_REQ":
-                pass
-            else:
-=======
             elif not isinstance(cmd, EnumIntegerString):
->>>>>>> 688880c0
                 logger.debug(f"Unknown command {cmd}")
         except ChecksumError:
             logger.warning(
@@ -510,13 +502,10 @@
     MODBUS_WRITE_RESP=0x6C,
     MODBUS_ADDRESS_MSG=0x6E,
     PRODUCT_INFO_MSG=0x6D,
-<<<<<<< HEAD
     ACCESSORY_VERSION_REQ=0xEE,
-=======
     ECS_DATA_REQ=0x90,
     ECS_DATA_MSG_1=0x55,
     ECS_DATA_MSG_2=0xA0,
->>>>>>> 688880c0
 )
 
 Address = Enum(
