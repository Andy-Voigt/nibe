--- conflicted
+++ resolved
@@ -200,9 +200,8 @@
         self._send_lock = asyncio.Lock()
         self._futures = {}
 
-<<<<<<< HEAD
         self.coil_encoder = CoilDataEncoder(heatpump.word_swap)
-=======
+        
         self.read_coil = retry(
             retry=retry_if_exception_type(CoilReadException),
             stop=stop_after_attempt(read_retries),
@@ -214,7 +213,6 @@
             stop=stop_after_attempt(write_retries),
             reraise=True,
         )(self.write_coil)
->>>>>>> 23c89825
 
     async def start(self):
         logger.info(f"Starting UDP server on port {self._listening_port}")
